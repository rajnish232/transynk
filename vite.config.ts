import { sveltekit } from "@sveltejs/kit/vite";
import { defineConfig, type PluginOption } from "vite";
import { viteStaticCopy } from "vite-plugin-static-copy";
import svg from "@poppanator/sveltekit-svg";
import wasm from "vite-plugin-wasm";

export default defineConfig(({ command }) => {
	const plugins: PluginOption[] = [
		sveltekit(),
		{
			name: "vips-request-middleware",
			configureServer(server) {
				server.middlewares.use((_req, res, next) => {
					res.setHeader(
						"Cross-Origin-Embedder-Policy",
						"require-corp",
					);
					res.setHeader("Cross-Origin-Opener-Policy", "same-origin");
					next();
				});
			},
		},
		svg({
			includePaths: ["./src/lib/assets"],
			svgoOptions: {
				multipass: true,
				plugins: [
					{
						name: "preset-default",
						params: { overrides: { removeViewBox: false } },
					},
					{ name: "removeAttrs", params: { attrs: "(fill|stroke)" } },
				],
			},
		}),
		viteStaticCopy({
			targets: [
				{
					src: "_headers",
					dest: "",
				},
				{
					src: "node_modules/wasm-vips/lib/vips-*.wasm",
					dest: "_app/immutable/workers",
				},
			],
		}),
<<<<<<< HEAD
	],
	worker: {
		plugins: () => [wasm()],
		format: "es",
	},
	optimizeDeps: {
		exclude: [
			"wasm-vips",
			"@ffmpeg/core-mt",
			"@ffmpeg/ffmpeg",
			"@ffmpeg/util",
		],
	},
	css: {
		preprocessorOptions: {
			scss: {
				api: "modern",
			},
		},
	},
	build: {
		target: "esnext",
	},
=======
	];

	if (command === "serve") {
		plugins.unshift(wasm());
	}

	return {
		plugins,
		worker: {
			plugins: () => [wasm()],
			format: "es",
		},
		optimizeDeps: {
			exclude: [
				"wasm-vips",
				"@ffmpeg/core-mt",
				"@ffmpeg/ffmpeg",
				"@ffmpeg/util",
			],
		},
		css: {
			preprocessorOptions: {
				scss: {
					api: "modern",
				},
			},
		},
		build: {
			target: "esnext",
		},
	};
>>>>>>> 1bfb21c3
});<|MERGE_RESOLUTION|>--- conflicted
+++ resolved
@@ -45,31 +45,6 @@
 				},
 			],
 		}),
-<<<<<<< HEAD
-	],
-	worker: {
-		plugins: () => [wasm()],
-		format: "es",
-	},
-	optimizeDeps: {
-		exclude: [
-			"wasm-vips",
-			"@ffmpeg/core-mt",
-			"@ffmpeg/ffmpeg",
-			"@ffmpeg/util",
-		],
-	},
-	css: {
-		preprocessorOptions: {
-			scss: {
-				api: "modern",
-			},
-		},
-	},
-	build: {
-		target: "esnext",
-	},
-=======
 	];
 
 	if (command === "serve") {
@@ -101,5 +76,4 @@
 			target: "esnext",
 		},
 	};
->>>>>>> 1bfb21c3
 });