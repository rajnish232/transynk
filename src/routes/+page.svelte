<script lang="ts">
	import { goto } from "$app/navigation";
	import { transition } from "$lib/animation";
	import Uploader from "$lib/components/functional/Uploader.svelte";
	import { converters } from "$lib/converters";
	import { files } from "$lib/store/index.svelte";
	import { Check } from "lucide-svelte";

	let ourFiles = $state<File[]>();

	const runUpload = () => {
		files.files = [
			...files.files,
			...(ourFiles || []).map((f) => ({
				file: f,
				from: "." + f.name.split(".").slice(-1),
				to: converters[0].supportedFormats[0],
				blobUrl: URL.createObjectURL(f),
				id: Math.random().toString(36).substring(2),
			})),
		];

		ourFiles = [];

		if (files.files.length > 0 && !files.beenToConverterPage)
			goto("/convert");
	};

	// const convertAllFiles = async () => {
	// 	const promises = files.files?.map(async (file, i) => {
	// 		let conversionType = files.conversionTypes[i];
	// 		const converter = converters[0];
	// 		const convertedFile = await converter.convert(
	// 			{
	// 				name: file.name,
	// 				buffer: await file.arrayBuffer(),
	// 			},
	// 			conversionType,
	// 		);
	// 		files.downloadFns[i] = () => {
	// 			const url = URL.createObjectURL(
	// 				new Blob([convertedFile.buffer]),
	// 			);
	// 			const a = document.createElement("a");
	// 			a.href = url;
	// 			if (conversionType.startsWith("."))
	// 				conversionType = conversionType.slice(1);
	// 			a.download = `${file.name}.${conversionType}`;
	// 			a.target = "_self";
	// 			a.click();
	// 			URL.revokeObjectURL(url);
	// 		};
	// 	});
	// 	if (promises) await Promise.all(promises);
	// };
</script>

<svelte:head>
	<title>VERT.sh — Free, fast, and awesome file convert</title>
	<meta
		name="title"
		content="VERT.sh — Free, fast, and awesome file convert"
	/>
	<meta
		name="description"
		content="With VERT you can convert images to PNG, JPG, WEBP, GIF, AVIF, and more. No ads, no tracking, open source, and all processing is done on your device."
	/>
	<meta property="og:type" content="website" />
	<meta
		property="og:title"
		content="VERT.sh — Free, fast, and awesome file convert"
	/>
	<meta
		property="og:description"
		content="With VERT you can convert images to PNG, JPG, WEBP, GIF, AVIF, and more. No ads, no tracking, open source, and all processing is done on your device."
	/>
	<meta property="twitter:card" content="summary_large_image" />
	<meta
		property="twitter:title"
		content="VERT.sh — Free, fast, and awesome file convert"
	/>
	<meta
		property="twitter:description"
		content="With VERT you can convert images to PNG, JPG, WEBP, GIF, AVIF, and more. No ads, no tracking, open source, and all processing is done on your device."
	/>
</svelte:head>

{#snippet sellingPoint(text: string)}
	<li
		class="grid items-center gap-4"
		style="grid-template-columns: 2rem auto"
	>
		<div
			class="h-8 w-8 bg-accent-background text-accent-foreground rounded-full flex items-center justify-center"
		>
			<Check />
		</div>
		<span class="text-lg">{text}</span>
	</li>
{/snippet}

<div class="[@media(max-height:768px)]:block mt-10 picker-fly">
	<Uploader bind:files={ourFiles} onupload={runUpload} />
</div>

<<<<<<< HEAD
<div class="mt-20">
	<h1 class="text-3xl text-center font-display">
=======
<div class="text-center mt-20">
	<h1 class="text-3xl font-display header-fly-in">
>>>>>>> 11d3a6ab
		Free, fast, and awesome file converting
	</h1>
	<div class="flex justify-center mt-10">
		<div class="grid gap-4">
			<!-- {@render sellingPoint("Very fast, all processing done on device")}
			{@render sellingPoint("No ads, and open source")}
			{@render sellingPoint("Beautiful and straightforward UI")} -->
			{#each ["Very fast, all processing done on device", "No ads, and open source", "Beautiful and straightforward UI"] as text, i}
				<div class="fly-in" style="--delay: {i * 50}ms;">
					{@render sellingPoint(text)}
				</div>
			{/each}
		</div>
	</div>
</div>

<style>
	/* for this page specifically */
	:global(html, body) {
		height: 100%;
	}

	@keyframes fly-in {
		from {
			opacity: 0;
			transform: translateY(50px);
			filter: blur(18px);
		}
		to {
			opacity: 1;
			transform: translateY(0);
			filter: blur(0);
		}
	}

	@keyframes picker-fly {
		from {
			opacity: 0;
			transform: translateY(48px);
			filter: blur(18px);
		}
		to {
			opacity: 1;
			transform: translateY(0);
			filter: blur(0);
		}
	}

	@keyframes header-fly-in {
		from {
			opacity: 0;
			transform: translateY(30px) scale(0.9);
			filter: blur(18px);
		}
		to {
			opacity: 1;
			transform: translateY(0) scale(1);
			filter: blur(0);
		}
	}

	.header-fly-in {
		animation: header-fly-in var(--transition) 750ms forwards;
		opacity: 0;
	}

	.fly-in {
		animation: fly-in var(--transition) 750ms var(--delay) forwards;
		opacity: 0;
	}

	.picker-fly {
		animation: picker-fly var(--transition) 750ms forwards;
		opacity: 0;
	}
</style><|MERGE_RESOLUTION|>--- conflicted
+++ resolved
@@ -103,13 +103,8 @@
 	<Uploader bind:files={ourFiles} onupload={runUpload} />
 </div>
 
-<<<<<<< HEAD
 <div class="mt-20">
-	<h1 class="text-3xl text-center font-display">
-=======
-<div class="text-center mt-20">
-	<h1 class="text-3xl font-display header-fly-in">
->>>>>>> 11d3a6ab
+	<h1 class="text-3xl text-center font-display header-fly-in">
 		Free, fast, and awesome file converting
 	</h1>
 	<div class="flex justify-center mt-10">
