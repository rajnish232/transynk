<script lang="ts">
	import ConversionPanel from "$lib/components/functional/ConversionPanel.svelte";
	import FormatDropdown from "$lib/components/functional/FormatDropdown.svelte";
	import Uploader from "$lib/components/functional/Uploader.svelte";
	import Panel from "$lib/components/visual/Panel.svelte";
	import ProgressBar from "$lib/components/visual/ProgressBar.svelte";
	import Tooltip from "$lib/components/visual/Tooltip.svelte";
<<<<<<< HEAD
	import { categories, converters } from "$lib/converters";
=======
	import { converters, byNative } from "$lib/converters";
>>>>>>> 4d9a11f2
	import {
		effects,
		files,
		gradientColor,
		showGradient,
		vertdLoaded,
	} from "$lib/store/index.svelte";
	import { addToast } from "$lib/store/ToastProvider";
	import { VertFile } from "$lib/types";
	import {
		AudioLines,
		BookText,
		DownloadIcon,
		FileMusicIcon,
		FileQuestionIcon,
		FileVideo2,
		FilmIcon,
		ImageIcon,
		ImageOffIcon,
		RotateCwIcon,
		XIcon,
	} from "lucide-svelte";
	import { onMount } from "svelte";

	onMount(() => {
		// depending on format, select right category and format
		files.files.forEach((file) => {
			const converter = file.findConverter();
			if (converter) {
				const category = Object.keys(categories).find((cat) =>
					categories[cat].formats.includes(file.to),
				);
				if (category) {
					file.to = file.to || categories[category].formats[0];
				}
			}
		});
	});

	const handleSelect = (option: string, file: VertFile) => {
		file.result = null;
		switch (option) {
			case ".webp":
			case ".gif":
				addToast(
					"warning",
					`Converting this file to "${option}" may take some time if animated.`,
				);
		}
	};

	$effect(() => {
		// Set gradient color depending on the file types
		// TODO: if more file types added, add a "fileType" property to the file object
		const allAudio = files.files.every((file) => {
			const converter = file
				.findConverters()
				.sort(byNative(file.from))[0];
			return converter?.name === "ffmpeg";
		});
		const allImages = files.files.every((file) => {
			const converter = file
				.findConverters()
				.sort(byNative(file.from))[0];
			return converter?.name === "libvips";
		});
		const allVideos = files.files.every((file) => {
			const converter = file
				.findConverters()
				.sort(byNative(file.from))[0];
			return converter?.name === "vertd";
		});
		const allDocuments = files.files.every((file) => {
			const converter = file
				.findConverters()
				.sort(byNative(file.from))[0];
			return converter?.name === "pandoc";
		});

		if (files.files.length === 1 && files.files[0].blobUrl && !allVideos) {
			showGradient.set(false);
		} else {
			showGradient.set(true);
		}

		if (
			files.files.length === 0 ||
			(!allAudio && !allImages && !allVideos && !allDocuments)
		) {
			gradientColor.set("");
		} else {
			gradientColor.set(
				allAudio
					? "purple"
					: allVideos
						? "red"
						: allDocuments
							? "green"
							: "blue",
			);
		}

		// TODO: filter out categories that cant be converted between
	});
</script>

{#snippet fileItem(file: VertFile, index: number)}
	{@const availableConverters = file.findConverters()}
	{@const currentConverter = converters.find(
		(c) =>
			c.formatStrings((f) => f.fromSupported).includes(file.from) &&
			c.formatStrings((f) => f.toSupported).includes(file.to),
	)}
	{@const isAudio = converters
		.find((c) => c.name === "ffmpeg")
		?.supportedFormats.filter((f) => f.isNative)
		.map((f) => f.name)
		.includes(file.from)}
	{@const isVideo = converters
		.find((c) => c.name === "vertd")
		?.supportedFormats.filter((f) => f.isNative)
		.map((f) => f.name)
		.includes(file.from)}
	{@const isImage = converters
		.find((c) => c.name === "libvips")
		?.supportedFormats.filter((f) => f.isNative)
		.map((f) => f.name)
		.includes(file.from)}
	{@const isDocument = converters
		.find((c) => c.name === "pandoc")
		?.supportedFormats.filter((f) => f.isNative)
		.map((f) => f.name)
		.includes(file.from)}
	<Panel class="p-5 flex flex-col min-w-0 gap-4 relative">
		<div class="flex-shrink-0 h-8 w-full flex items-center gap-2">
			{#if !converters.length}
				<Tooltip text="Unknown file type" position="bottom">
					<FileQuestionIcon size="24" class="flex-shrink-0" />
				</Tooltip>
			{:else if isAudio}
				<Tooltip text="Audio file" position="bottom">
					<AudioLines size="24" class="flex-shrink-0" />
				</Tooltip>
			{:else if isVideo}
				<Tooltip text="Video file" position="bottom">
					<FilmIcon size="24" class="flex-shrink-0" />
				</Tooltip>
			{:else if isDocument}
				<Tooltip text="Document file" position="bottom">
					<BookText size="24" class="flex-shrink-0" />
				</Tooltip>
			{:else}
				<Tooltip text="Image file" position="bottom">
					<ImageIcon size="24" class="flex-shrink-0" />
				</Tooltip>
			{/if}
			<div class="flex-grow overflow-hidden">
				{#if file.processing}
					<ProgressBar
						min={0}
						max={100}
						progress={currentConverter?.reportsProgress
							? file.progress
							: null}
					/>
				{:else}
					<h2
						class="text-xl font-body overflow-hidden text-ellipsis whitespace-nowrap"
					>
						{file.name}
					</h2>
				{/if}
			</div>
			<button
				class="flex-shrink-0 w-8 rounded-full hover:bg-panel-alt h-full flex items-center justify-center"
				onclick={() =>
					(files.files = files.files.filter((_, i) => i !== index))}
			>
				<XIcon size="24" class="text-muted" />
			</button>
		</div>
		{#if !currentConverter}
			{#if file.name.startsWith("vertd")}
				<div
					class="h-full flex flex-col text-center justify-center text-failure"
				>
					<p class="font-body font-bold">
						We can't convert this file.
					</p>
					<p class="font-normal">
						what are you doing..? you're supposed to run the vertd
						server!
					</p>
				</div>
			{:else}
				<div
					class="h-full flex flex-col text-center justify-center text-failure"
				>
					<p class="font-body font-bold">
						We can't convert this file.
					</p>
					<p class="font-normal">
						Only image, video, audio, and document files are
						supported
					</p>
				</div>
			{/if}
		{:else if isVideo && !isAudio && !isImage && !isDocument && !$vertdLoaded}
			<div
				class="h-full flex flex-col text-center justify-center text-failure"
			>
				<p class="font-body font-bold">We can't convert this file.</p>
				<p class="font-normal">
					Could not find the vertd instance to start video conversion.
					Are you sure the instance URL is set correctly?
				</p>
			</div>
		{:else}
			<div class="flex flex-row justify-between">
				<div
					class="flex gap-4 w-full h-[152px] overflow-hidden relative"
				>
					<div class="w-1/2 h-full overflow-hidden rounded-xl">
						{#if file.blobUrl}
							<img
								class="object-cover w-full h-full"
								src={file.blobUrl}
								alt={file.name}
							/>
						{:else}
							<div
								class="w-full h-full flex items-center justify-center text-black"
								style="background: var({isAudio
									? '--bg-gradient-purple-alt'
									: isVideo
										? '--bg-gradient-red-alt'
										: isDocument
											? '--bg-gradient-green-alt'
											: '--bg-gradient-blue-alt'})"
							>
								{#if isAudio}
									<FileMusicIcon size="56" />
								{:else if isVideo}
									<FileVideo2 size="56" />
								{:else if isDocument}
									<BookText size="56" />
								{:else}
									<ImageOffIcon size="56" />
								{/if}
							</div>
						{/if}
					</div>
				</div>
				<div
					class="absolute top-16 right-0 mr-4 pl-2 h-[calc(100%-83px)] w-[calc(50%-38px)] pr-4 pb-1 flex items-center justify-center aspect-square"
				>
					<div
						class="w-[122px] h-fit flex flex-col gap-2 items-center justify-center"
					>
<<<<<<< HEAD
						<FormatDropdown
							{categories}
=======
						<!-- cannot convert to svg or heif -->
						<Dropdown
							options={availableConverters
								.flatMap((c) =>
									// c.formatStrings((f) => f.toSupported),
									c.supportedFormats.find(
										(f) => f.name === file.from,
									)?.isNative
										? c.supportedFormats.filter(
												(f) => f.toSupported,
											)
										: c.supportedFormats.filter(
												(f) =>
													f.toSupported && f.isNative,
											),
								)
								.sort((a, b) => {
									// sort native formats first
									if (a.isNative && !b.isNative) return -1;
									if (!a.isNative && b.isNative) return 1;
									return 0;
								})
								.map((f) => f.name)
								.filter(
									(format) =>
										format !== ".svg" && format !== ".heif",
								) || []}
>>>>>>> 4d9a11f2
							bind:selected={file.to}
							onselect={(option) => handleSelect(option, file)}
						/>
						<div class="w-full flex items-center justify-between">
							<Tooltip text="Convert this file" position="bottom">
								<button
									class="btn {$effects
										? ''
										: '!scale-100'} p-0 w-14 h-14 text-black {isAudio
										? 'bg-accent-purple'
										: isVideo
											? 'bg-accent-red'
											: isDocument
												? 'bg-accent-green'
												: 'bg-accent-blue'}"
									disabled={!files.ready}
									onclick={() => file.convert()}
								>
									<RotateCwIcon size="24" />
								</button>
							</Tooltip>
							<Tooltip
								text="Download this file"
								position="bottom"
							>
								<button
									class="btn {$effects
										? ''
										: '!scale-100'} p-0 w-14 h-14"
									onclick={file.download}
									disabled={!file.result}
								>
									<DownloadIcon size="24" />
								</button>
							</Tooltip>
						</div>
					</div>
				</div>
			</div>
		{/if}
	</Panel>
{/snippet}

<div class="flex flex-col justify-center items-center gap-8 -mt-4 px-4 md:p-0">
	<div class="max-w-[778px] w-full">
		<ConversionPanel />
	</div>

	<div
		class="w-full max-w-[778px] grid grid-cols-1 md:grid-cols-2 auto-rows-[240px] gap-4 md:p-0"
	>
		{#each files.files as file, i (file.id)}
			{#if files.files.length >= 2 && i === 1}
				<Uploader
					class="w-full h-full col-start-1 row-start-1 md:col-start-2"
				/>
			{/if}
			{@render fileItem(file, i)}
			{#if files.files.length < 2}
				<Uploader class="w-full h-full" />
			{/if}
		{/each}
		{#if files.files.length === 0}
			<Uploader class="w-full h-full col-span-2" />
		{/if}
	</div>
</div><|MERGE_RESOLUTION|>--- conflicted
+++ resolved
@@ -5,11 +5,7 @@
 	import Panel from "$lib/components/visual/Panel.svelte";
 	import ProgressBar from "$lib/components/visual/ProgressBar.svelte";
 	import Tooltip from "$lib/components/visual/Tooltip.svelte";
-<<<<<<< HEAD
-	import { categories, converters } from "$lib/converters";
-=======
-	import { converters, byNative } from "$lib/converters";
->>>>>>> 4d9a11f2
+	import { categories, converters, byNative } from "$lib/converters";
 	import {
 		effects,
 		files,
@@ -269,38 +265,8 @@
 					<div
 						class="w-[122px] h-fit flex flex-col gap-2 items-center justify-center"
 					>
-<<<<<<< HEAD
 						<FormatDropdown
 							{categories}
-=======
-						<!-- cannot convert to svg or heif -->
-						<Dropdown
-							options={availableConverters
-								.flatMap((c) =>
-									// c.formatStrings((f) => f.toSupported),
-									c.supportedFormats.find(
-										(f) => f.name === file.from,
-									)?.isNative
-										? c.supportedFormats.filter(
-												(f) => f.toSupported,
-											)
-										: c.supportedFormats.filter(
-												(f) =>
-													f.toSupported && f.isNative,
-											),
-								)
-								.sort((a, b) => {
-									// sort native formats first
-									if (a.isNative && !b.isNative) return -1;
-									if (!a.isNative && b.isNative) return 1;
-									return 0;
-								})
-								.map((f) => f.name)
-								.filter(
-									(format) =>
-										format !== ".svg" && format !== ".heif",
-								) || []}
->>>>>>> 4d9a11f2
 							bind:selected={file.to}
 							onselect={(option) => handleSelect(option, file)}
 						/>
