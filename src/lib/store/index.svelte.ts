--- conflicted
+++ resolved
@@ -322,17 +322,11 @@
 export const theme = writable<"light" | "dark">("light");
 export const locale = writable(getLocale());
 export const availableLocales = {
-<<<<<<< HEAD
 	en: "English",
 	es: "Español",
 	fr: "Français",
-};
-=======
-	"en": "English",
-	"es": "Español",
-	"de": "Deutsch",
-}
->>>>>>> 9ea8a11c
+	de: "Deutsch",
+}
 
 export function updateLocale(newLocale: string) {
 	log(["locale"], `set to ${newLocale}`);
