--- conflicted
+++ resolved
@@ -324,14 +324,10 @@
 export const availableLocales = {
 	en: "English",
 	es: "Español",
-<<<<<<< HEAD
 	fr: "Français",
 	de: "Deutsch",
-}
-=======
 	hr: "Hrvatski",
 };
->>>>>>> 3686c881
 
 export function updateLocale(newLocale: string) {
 	log(["locale"], `set to ${newLocale}`);
