<script lang="ts">
	import Panel from "$lib/components/visual/Panel.svelte";
	import { GITHUB_URL_VERTD } from "$lib/consts";
	import { ServerIcon } from "lucide-svelte";
	import type { ISettings } from "./index.svelte";
	import clsx from "clsx";
	import Dropdown from "$lib/components/functional/Dropdown.svelte";
	import { vertdLoaded } from "$lib/store/index.svelte";
	import { m } from "$lib/paraglide/messages";
	import { link } from "$lib/store/index.svelte";
<<<<<<< HEAD
	//import { converters } from "$lib/converters";
=======
	import { VertdInstance, type VertdInner } from "./vertdSettings.svelte";
>>>>>>> d2a73e08

	let vertdCommit = $state<string | null>(null);
	let abortController: AbortController | null = null;

	const { settings = $bindable() }: { settings: ISettings } = $props();

	$effect(() => {
		if (abortController) abortController.abort();
		abortController = new AbortController();
		const { signal } = abortController;

		vertdCommit = "loading";
		VertdInstance.instance
			.url()
			.then((u) => fetch(`${u}/api/version`, { signal }))
			.then((res) => {
				if (!res.ok) throw new Error("bad response");
				vertdLoaded.set(false);
				return res.json();
			})
			.then((data) => {
				vertdCommit = data.data;
				vertdLoaded.set(true);
			})
			.catch((err) => {
				if (err.name !== "AbortError") {
					vertdCommit = null;
					vertdLoaded.set(false);
<<<<<<< HEAD
					return res.json();
				})
				.then((data) => {
					vertdCommit = data.data;
					vertdLoaded.set(true);
				})
				.catch((err) => {
					if (err.name !== "AbortError") {
						vertdCommit = null;
						vertdLoaded.set(false);
						// const converter = converters.find((c) => c.name === "vertd");
						// if (converter) converter.status = "not-ready";
					}
				});
		} else {
			if (abortController) abortController.abort();
			vertdCommit = null;
			vertdLoaded.set(false);
			// const converter = converters.find((c) => c.name === "vertd");
			// if (converter) converter.status = "not-ready";
		}
=======
				}
			});
>>>>>>> d2a73e08

		return () => {
			if (abortController) abortController.abort();
		};
	});
</script>

<Panel class="flex flex-col gap-8 p-6">
	<div class="flex flex-col gap-3">
		<h2 class="text-2xl font-bold">
			<ServerIcon
				size="40"
				class="inline-block -mt-1 mr-2 bg-accent-red p-2 rounded-full overflow-visible"
				color="black"
			/>
			{m["settings.vertd.title"]()}
		</h2>
		<p
			class={clsx("text-sm font-normal", {
				"text-failure": vertdCommit === null,
				"text-green-700 dynadark:text-green-300": vertdCommit !== null,
				"!text-muted": vertdCommit === "loading",
			})}
		>
			{m["settings.vertd.status"]()}
			{vertdCommit
				? vertdCommit === "loading"
					? m["settings.vertd.loading"]()
					: m["settings.vertd.available"]({ commitId: vertdCommit })
				: m["settings.vertd.unavailable"]()}
		</p>
		<div class="flex flex-col gap-8">
			<div class="flex flex-col gap-4">
				<p class="text-sm text-muted font-normal">
					{@html m["settings.vertd.description"]()}
				</p>
				<p class="text-sm text-muted font-normal">
					{@html link(
						"vertd_link",
						m["settings.vertd.hosting_info"](),
						GITHUB_URL_VERTD,
					)}
				</p>
				<div class="flex flex-col gap-2">
					<p class="text-base font-bold">
<<<<<<< HEAD
						{m["settings.vertd.instance_url"]()}
					</p>
					<input
						type="text"
						placeholder={m["settings.vertd.url_placeholder"]()}
						bind:value={settings.vertdURL}
=======
						{m["settings.vertd.instance"]()}
					</p>
					<Dropdown
						options={[
							m["settings.vertd.auto_instance"](),
							m["settings.vertd.eu_instance"](),
							m["settings.vertd.us_instance"](),
							m["settings.vertd.custom_instance"](),
						]}
						onselect={(selected) => {
							let inner: VertdInner;
							switch (selected) {
								case m["settings.vertd.auto_instance"]():
									inner = { type: "auto" };
									break;
								case m["settings.vertd.eu_instance"]():
									inner = { type: "eu" };
									break;
								case m["settings.vertd.us_instance"]():
									inner = { type: "us" };
									break;
								case m["settings.vertd.custom_instance"]():
									inner = {
										type: "custom",
									};
									break;
								default:
									inner = { type: "auto" };
							}
							VertdInstance.instance.set(inner);
						}}
						selected={(() => {
							switch (VertdInstance.instance.innerData().type) {
								case "auto":
									return m["settings.vertd.auto_instance"]();
								case "eu":
									return m["settings.vertd.eu_instance"]();
								case "us":
									return m["settings.vertd.us_instance"]();
								case "custom":
									return m[
										"settings.vertd.custom_instance"
									]();
							}
						})()}
						settingsStyle
>>>>>>> d2a73e08
					/>
					{#if VertdInstance.instance.innerData().type === "custom"}
						<input
							type="text"
							placeholder={m["settings.vertd.url_placeholder"]()}
							bind:value={settings.vertdURL}
						/>
					{/if}
				</div>
				<div class="flex flex-col gap-4">
					<div class="flex flex-col gap-2">
						<p class="text-base font-bold">
							{m["settings.vertd.conversion_speed"]()}
						</p>
						<p class="text-sm text-muted font-normal">
							{m["settings.vertd.speed_description"]()}
						</p>
					</div>
					<Dropdown
						options={[
							m["settings.vertd.speeds.very_slow"](),
							m["settings.vertd.speeds.slower"](),
							m["settings.vertd.speeds.slow"](),
							m["settings.vertd.speeds.medium"](),
							m["settings.vertd.speeds.fast"](),
							m["settings.vertd.speeds.ultra_fast"](),
						]}
						settingsStyle
						selected={(() => {
							switch (settings.vertdSpeed) {
								case "verySlow":
									return m[
										"settings.vertd.speeds.very_slow"
									]();
								case "slower":
									return m["settings.vertd.speeds.slower"]();
								case "slow":
									return m["settings.vertd.speeds.slow"]();
								case "medium":
									return m["settings.vertd.speeds.medium"]();
								case "fast":
									return m["settings.vertd.speeds.fast"]();
								case "ultraFast":
									return m[
										"settings.vertd.speeds.ultra_fast"
									]();
							}
						})()}
						onselect={(selected) => {
							switch (selected) {
								case m["settings.vertd.speeds.very_slow"]():
									settings.vertdSpeed = "verySlow";
									break;
								case m["settings.vertd.speeds.slower"]():
									settings.vertdSpeed = "slower";
									break;
								case m["settings.vertd.speeds.slow"]():
									settings.vertdSpeed = "slow";
									break;
								case m["settings.vertd.speeds.medium"]():
									settings.vertdSpeed = "medium";
									break;
								case m["settings.vertd.speeds.fast"]():
									settings.vertdSpeed = "fast";
									break;
								case m["settings.vertd.speeds.ultra_fast"]():
									settings.vertdSpeed = "ultraFast";
									break;
							}
						}}
					/>
				</div>
			</div>
		</div>
	</div>
</Panel><|MERGE_RESOLUTION|>--- conflicted
+++ resolved
@@ -8,11 +8,7 @@
 	import { vertdLoaded } from "$lib/store/index.svelte";
 	import { m } from "$lib/paraglide/messages";
 	import { link } from "$lib/store/index.svelte";
-<<<<<<< HEAD
-	//import { converters } from "$lib/converters";
-=======
 	import { VertdInstance, type VertdInner } from "./vertdSettings.svelte";
->>>>>>> d2a73e08
 
 	let vertdCommit = $state<string | null>(null);
 	let abortController: AbortController | null = null;
@@ -41,32 +37,8 @@
 				if (err.name !== "AbortError") {
 					vertdCommit = null;
 					vertdLoaded.set(false);
-<<<<<<< HEAD
-					return res.json();
-				})
-				.then((data) => {
-					vertdCommit = data.data;
-					vertdLoaded.set(true);
-				})
-				.catch((err) => {
-					if (err.name !== "AbortError") {
-						vertdCommit = null;
-						vertdLoaded.set(false);
-						// const converter = converters.find((c) => c.name === "vertd");
-						// if (converter) converter.status = "not-ready";
-					}
-				});
-		} else {
-			if (abortController) abortController.abort();
-			vertdCommit = null;
-			vertdLoaded.set(false);
-			// const converter = converters.find((c) => c.name === "vertd");
-			// if (converter) converter.status = "not-ready";
-		}
-=======
 				}
 			});
->>>>>>> d2a73e08
 
 		return () => {
 			if (abortController) abortController.abort();
@@ -112,14 +84,6 @@
 				</p>
 				<div class="flex flex-col gap-2">
 					<p class="text-base font-bold">
-<<<<<<< HEAD
-						{m["settings.vertd.instance_url"]()}
-					</p>
-					<input
-						type="text"
-						placeholder={m["settings.vertd.url_placeholder"]()}
-						bind:value={settings.vertdURL}
-=======
 						{m["settings.vertd.instance"]()}
 					</p>
 					<Dropdown
@@ -166,7 +130,6 @@
 							}
 						})()}
 						settingsStyle
->>>>>>> d2a73e08
 					/>
 					{#if VertdInstance.instance.innerData().type === "custom"}
 						<input
