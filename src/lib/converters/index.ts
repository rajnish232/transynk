<<<<<<< HEAD
import type { Categories } from "$lib/types";
=======
import type { Converter } from "./converter.svelte";
>>>>>>> 4d9a11f2
import { FFmpegConverter } from "./ffmpeg.svelte";
import { PandocConverter } from "./pandoc.svelte";
import { VertdConverter } from "./vertd.svelte";
import { VipsConverter } from "./vips.svelte";

export const converters = [
	new VipsConverter(),
	new FFmpegConverter(),
	new VertdConverter(),
	new PandocConverter(),
];

<<<<<<< HEAD
export function getConverterByFormat(format: string) {
	for (const converter of converters) {
		if (converter.supportedFormats.some((f) => f.name === format)) {
			return converter;
		}
	}
	return null;
}

export const categories: Categories = {
	image: { formats: [""], canConvertTo: [] },
	video: { formats: [""], canConvertTo: [] }, // add "audio" when "nullptr/experimental-audio-to-video" is implemented
	audio: { formats: [""], canConvertTo: [] }, // add "video" when "nullptr/experimental-audio-to-video" is implemented
	docs: { formats: [""], canConvertTo: [] },
};

categories.audio.formats =
	converters
		.find((c) => c.name === "ffmpeg")
		?.formatStrings((f) => f.toSupported)
		.filter((f) => f !== "mp3") || [];
categories.video.formats =
	converters
		.find((c) => c.name === "vertd")
		?.formatStrings((f) => f.toSupported)
		.filter((f) => f !== "mp4") || [];
categories.image.formats =
	converters
		.find((c) => c.name === "libvips")
		?.formatStrings((f) => f.toSupported)
		.filter((f) => f !== ".webp" && f !== ".gif") || [];
categories.docs.formats =
	converters
		.find((c) => c.name === "pandoc")
		?.formatStrings((f) => f.toSupported)
		.filter((f) => f !== ".pdf") || [];
=======
export const byNative = (format: string) => {
	return (a: Converter, b: Converter) => {
		const aFormat = a.supportedFormats.find((f) => f.name === format);
		const bFormat = b.supportedFormats.find((f) => f.name === format);

		if (aFormat && bFormat) {
			return aFormat.isNative ? -1 : 1;
		}
		return 0;
	};
};
>>>>>>> 4d9a11f2
<|MERGE_RESOLUTION|>--- conflicted
+++ resolved
@@ -1,8 +1,5 @@
-<<<<<<< HEAD
 import type { Categories } from "$lib/types";
-=======
 import type { Converter } from "./converter.svelte";
->>>>>>> 4d9a11f2
 import { FFmpegConverter } from "./ffmpeg.svelte";
 import { PandocConverter } from "./pandoc.svelte";
 import { VertdConverter } from "./vertd.svelte";
@@ -15,7 +12,6 @@
 	new PandocConverter(),
 ];
 
-<<<<<<< HEAD
 export function getConverterByFormat(format: string) {
 	for (const converter of converters) {
 		if (converter.supportedFormats.some((f) => f.name === format)) {
@@ -52,7 +48,6 @@
 		.find((c) => c.name === "pandoc")
 		?.formatStrings((f) => f.toSupported)
 		.filter((f) => f !== ".pdf") || [];
-=======
 export const byNative = (format: string) => {
 	return (a: Converter, b: Converter) => {
 		const aFormat = a.supportedFormats.find((f) => f.name === format);
@@ -63,5 +58,4 @@
 		}
 		return 0;
 	};
-};
->>>>>>> 4d9a11f2
+};