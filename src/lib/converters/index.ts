import type { Categories } from "$lib/types";
import type { Converter } from "./converter.svelte";
import { FFmpegConverter } from "./ffmpeg.svelte";
import { PandocConverter } from "./pandoc.svelte";
import { VertdConverter } from "./vertd.svelte";
import { VipsConverter } from "./vips.svelte";

export const converters = [
	new VipsConverter(),
	new FFmpegConverter(),
	new VertdConverter(),
	new PandocConverter(),
];

export function getConverterByFormat(format: string) {
	for (const converter of converters) {
		if (converter.supportedFormats.some((f) => f.name === format)) {
			return converter;
		}
	}
	return null;
}

export const categories: Categories = {
	image: { formats: [""], canConvertTo: [] },
	video: { formats: [""], canConvertTo: ["audio"] },
	audio: { formats: [""], canConvertTo: ["video"] },
	docs: { formats: [""], canConvertTo: [] },
};

categories.audio.formats =
	converters
		.find((c) => c.name === "ffmpeg")
		?.formatStrings((f) => f.toSupported) || [];
categories.video.formats =
	converters
		.find((c) => c.name === "vertd")
		?.formatStrings((f) => f.toSupported) || [];
categories.image.formats =
	converters
		.find((c) => c.name === "libvips")
		?.formatStrings((f) => f.toSupported) || [];
categories.docs.formats =
	converters
		.find((c) => c.name === "pandoc")
<<<<<<< HEAD
		?.formatStrings((f) => f.toSupported)
		.filter((f) => f !== ".pdf") || [];

export const byNative = (format: string) => {
	return (a: Converter, b: Converter) => {
		const aFormat = a.supportedFormats.find((f) => f.name === format);
		const bFormat = b.supportedFormats.find((f) => f.name === format);

		if (aFormat && bFormat) {
			return aFormat.isNative ? -1 : 1;
		}
		return 0;
	};
};
=======
		?.formatStrings((f) => f.toSupported) || [];
>>>>>>> c04507d1
<|MERGE_RESOLUTION|>--- conflicted
+++ resolved
@@ -43,9 +43,7 @@
 categories.docs.formats =
 	converters
 		.find((c) => c.name === "pandoc")
-<<<<<<< HEAD
-		?.formatStrings((f) => f.toSupported)
-		.filter((f) => f !== ".pdf") || [];
+		?.formatStrings((f) => f.toSupported) || [];
 
 export const byNative = (format: string) => {
 	return (a: Converter, b: Converter) => {
@@ -57,7 +55,4 @@
 		}
 		return 0;
 	};
-};
-=======
-		?.formatStrings((f) => f.toSupported) || [];
->>>>>>> c04507d1
+};