--- conflicted
+++ resolved
@@ -27,11 +27,8 @@
 		new FormatInfo("ac3", true, true),
 		new FormatInfo("alac", true, true),
 		new FormatInfo("aiff", true, true),
-<<<<<<< HEAD
 		new FormatInfo("aif", true, true),
-=======
 		...videoFormats.map((f) => new FormatInfo(f, true, true, false)),
->>>>>>> 8152f709
 	];
 
 	public readonly reportsProgress = true;
