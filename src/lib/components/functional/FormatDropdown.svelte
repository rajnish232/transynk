<script lang="ts">
	import { duration, fade, transition } from "$lib/animation";
	import { m } from "$lib/paraglide/messages";
	import { isMobile, files } from "$lib/store/index.svelte";
	import type { Categories } from "$lib/types";
	import { ChevronDown, SearchIcon } from "lucide-svelte";
	import { onMount } from "svelte";
	import { quintOut } from "svelte/easing";

	type Props = {
		categories: Categories;
		from?: string;
		selected?: string;
		onselect?: (option: string) => void;
		disabled?: boolean;
	};

	let {
		categories,
		from,
		selected = $bindable(""),
		onselect,
		disabled,
	}: Props = $props();
	let open = $state(false);
	let dropdown = $state<HTMLDivElement>();
	let currentCategory = $state<string | null>();
	let searchQuery = $state("");
	let dropdownMenu: HTMLElement | undefined = $state();

	// initialize current category
	$effect(() => {
		if (!currentCategory) {
			if (selected) {
				const foundCat = Object.keys(categories).find((cat) =>
					categories[cat].formats.includes(selected),
				);
				currentCategory =
					foundCat || Object.keys(categories)[0] || null;
			} else {
				// find category based on file types
				const fileFormats = files.files.map((f) => f.from);
				const foundCat = Object.keys(categories).find((cat) =>
					fileFormats.some((format) =>
						categories[cat].formats.includes(format),
					),
				);
				currentCategory =
					foundCat || Object.keys(categories)[0] || null;
			}
		}
	});

	// other available categories based on current category (e.g. converting between video and audio)
	const availableCategories = $derived.by(() => {
		if (!currentCategory) return Object.keys(categories);

		return Object.keys(categories).filter(
			(cat) =>
				cat === currentCategory ||
				categories[cat].canConvertTo?.includes(currentCategory || ""),
		);
	});

	const shouldInclude = (format: string, category: string): boolean => {
		// if converting from audio to video, dont show gifs
		if (categories["audio"]?.formats.includes(from ?? "") && format === ".gif") {
			return false;
		}

		return true;
	};

	const filteredData = $derived.by(() => {
		const normalize = (str: string) => str.replace(/^\./, "").toLowerCase();

		// if no query, return formats for current category
		if (!searchQuery) {
			return {
				categories: availableCategories,
				formats: currentCategory
					? categories[currentCategory].formats.filter((format) =>
							shouldInclude(format, currentCategory!),
						)
					: [],
			};
		}
		const searchLower = normalize(searchQuery);

		// find all categories that have formats matching the search query
		const matchingCategories = availableCategories.filter((cat) =>
			categories[cat].formats.some(
				(format) =>
					normalize(format).includes(searchLower) &&
					shouldInclude(format, cat),
			),
		);
		if (matchingCategories.length === 0) {
			return {
				categories: availableCategories,
				formats: [],
			};
		}

		// if current category has no matches, switch to first category that does
		const currentCategoryHasMatches =
			currentCategory &&
			matchingCategories.some((cat) => cat === currentCategory);
		if (!currentCategoryHasMatches && matchingCategories.length > 0) {
			const newCategory = matchingCategories[0];
			currentCategory = newCategory;
		}

		// return formats only from the current category that match the search
		let filteredFormats = currentCategory
			? categories[currentCategory].formats.filter(
					(format) =>
						normalize(format).includes(searchLower) &&
						shouldInclude(format, currentCategory!),
				)
			: [];

		// sorting exact match first, then others
		filteredFormats = filteredFormats.sort((a, b) => {
			const aExact = normalize(a) === searchLower;
			const bExact = normalize(b) === searchLower;
			if (aExact && !bExact) return -1;
			if (!aExact && bExact) return 1;
			return 0;
		});

		return {
			categories:
				matchingCategories.length > 0
					? matchingCategories
					: availableCategories,
			formats: filteredFormats,
		};
	});

	const selectOption = (option: string) => {
		selected = option;
		open = false;

		// find the category of this option if it's not in the current category
		if (
			currentCategory &&
			!categories[currentCategory].formats.includes(option)
		) {
			const formatCategory = Object.keys(categories).find((cat) =>
				categories[cat].formats.includes(option),
			);

			if (formatCategory) {
				currentCategory = formatCategory;
			}
		}

		onselect?.(option);
	};

	const selectCategory = (category: string) => {
		if (!categories[category]) return;
		currentCategory = category;
	};

	const handleSearch = (event: Event) => {
		const query = (event.target as HTMLInputElement).value;
		searchQuery = query;

		// find which categories have matching formats & switch
		if (query) {
			const queryLower = query.toLowerCase();
			const categoriesWithMatches = availableCategories.filter((cat) =>
				categories[cat].formats.some((format) =>
					format.toLowerCase().includes(queryLower),
				),
			);

			if (categoriesWithMatches.length > 0) {
				const currentHasMatches =
					currentCategory &&
					categories[currentCategory].formats.some((format) =>
						format.toLowerCase().includes(queryLower),
					);

				if (!currentHasMatches) {
					currentCategory = categoriesWithMatches[0];
				}
			}
		}
	};

	const clickDropdown = () => {
		open = !open;
		if (open) {
			setTimeout(() => {
				if (dropdownMenu) {
					const searchInput = dropdownMenu.querySelector(
						"#format-search",
					) as HTMLInputElement;
					if (searchInput) {
						searchInput.focus();
						searchInput.select();
					}
				}
			}, 0); // let dropdown open first
		}
	};

	const onEnter = (event: KeyboardEvent) => {
		if (event.key === "Enter") {
			event.preventDefault();
			if (filteredData.formats.length > 0) {
				selectOption(filteredData.formats[0]);
			}
		}
	};

	const clickDropdown = () => {
		open = !open;
		if (!open) return;
		setTimeout(() => {
			if (!dropdownMenu) return;
			const searchInput = dropdownMenu.querySelector(
				"#format-search",
			) as HTMLInputElement;
			if (searchInput) {
				searchInput.focus();
				searchInput.select();
			}
		}, 0); // let dropdown open first
	};

	onMount(() => {
		const handleClickOutside = (e: MouseEvent) => {
			if (dropdown && !dropdown.contains(e.target as Node)) {
				open = false;
			}
		};

		window.addEventListener("click", handleClickOutside);
		return () => window.removeEventListener("click", handleClickOutside);
	});

	// initialize selected format if none chosen
	$effect(() => {
		if (
			!selected &&
			currentCategory &&
			categories[currentCategory]?.formats?.length > 0
		) {
			const from = files.files[0]?.from;
			const firstDiff = categories[currentCategory].formats.find(
				(f) => f !== from,
			);
			selected = firstDiff || categories[currentCategory].formats[0];
		}
	});
</script>

<div
	class="relative w-full min-w-fit text-xl font-medium text-center"
	bind:this={dropdown}
>
	<button
		class="relative flex items-center justify-center w-full font-display px-3 py-3.5 bg-button rounded-full overflow-hidden cursor-pointer focus:!outline-none
		{disabled ? 'opacity-50 cursor-auto' : 'cursor-pointer'}"
		onclick={() => clickDropdown()}
<<<<<<< HEAD
		onmouseenter={() => (hover = true)}
		onmouseleave={() => (hover = false)}
=======
>>>>>>> 8152f709
		{disabled}
	>
		<!-- <p>{selected}</p> -->
		<div class="grid grid-cols-1 grid-rows-1 w-fit flex-grow-0">
			{#key selected}
				<p
					in:fade={{
						duration,
						easing: quintOut,
					}}
					out:fade={{
						duration,
						easing: quintOut,
					}}
					class="col-start-1 row-start-1 text-center font-body font-medium"
				>
					{selected}
				</p>
			{/key}
			{#if currentCategory}
				{#each categories[currentCategory].formats as option}
					<p
						class="col-start-1 row-start-1 invisible pointer-events-none"
					>
						{option}
					</p>
				{/each}
			{/if}
		</div>
		<ChevronDown
			class="w-4 h-4 ml-4 mt-0.5 flex-shrink-0"
			style="transform: rotate({open
				? 180
				: 0}deg); transition: transform {duration}ms {transition};"
		/>
	</button>
	{#if open}
		<div
			bind:this={dropdownMenu}
			transition:fade={{
				duration,
				easing: quintOut,
			}}
			class={$isMobile
				? "fixed inset-x-0 bottom-0 w-full z-[200] shadow-xl bg-panel-alt shadow-black/25 rounded-t-2xl overflow-hidden"
				: "w-[250%] min-w-full shadow-xl bg-panel-alt shadow-black/25 absolute -translate-x-1/2 top-full mt-2 z-50 rounded-2xl overflow-hidden"}
		>
			<!-- search box -->
			<div class="p-3 w-full">
				<div class="relative">
					<input
						type="text"
						placeholder="Search format"
						class="flex-grow w-full !pl-11 !pr-3 rounded-lg bg-panel text-foreground"
						bind:value={searchQuery}
						oninput={handleSearch}
<<<<<<< HEAD
						onfocus={() => {}}
=======
						onkeydown={onEnter}
>>>>>>> 8152f709
						id="format-search"
						autocomplete="off"
					/>
					<span
						class="absolute left-4 top-1/2 -translate-y-1/2 flex items-center"
					>
						<SearchIcon class="w-4 h-4" />
					</span>
					{#if searchQuery}
						<span
							class="absolute right-2 top-1/2 -translate-y-1/2 text-xs text-muted"
							style="font-size: 0.7rem;"
						>
							{filteredData.formats.length}
							{filteredData.formats.length === 1
								? "result"
								: "results"}
						</span>
					{/if}
				</div>
			</div>
			<!-- available categories -->
			<div class="flex items-center justify-between">
				{#each filteredData.categories as category}
					<button
<<<<<<< HEAD
						class="flex-grow text-lg hover:text-muted/20 border-b-[1px] pb-2 capitalize {currentCategory ===
						category
=======
						class="flex-grow text-lg hover:text-muted/20 border-b-[1px] pb-2 capitalize
                        {currentCategory === category
>>>>>>> 8152f709
							? 'text-accent border-b-accent'
							: 'border-b-separator text-muted'}"
						onclick={() => selectCategory(category)}
					>
						{(m as any)[`upload.cards.${category}`]?.() || category}
					</button>
				{/each}
			</div>
			<!-- available formats -->
			<div class="max-h-80 overflow-y-auto grid grid-cols-3 gap-2 p-2">
<<<<<<< HEAD
				{#each filteredData.formats as format}
					<button
						class="w-full p-2 text-center rounded-xl
                        {format === selected
							? 'bg-accent text-black'
							: 'hover:bg-panel'}
						{format === from ? 'bg-separator' : ''}"
						onclick={() => selectOption(format)}
					>
						{format}
					</button>
				{/each}
=======
				{#if filteredData.formats.length > 0}
					{#each filteredData.formats as format}
						<button
							class="w-full p-2 text-center rounded-xl
							{format === selected ? 'bg-accent text-black' : 'hover:bg-panel'}"
							onclick={() => selectOption(format)}
						>
							{format}
						</button>
					{/each}
				{:else}
					<div class="col-span-3 text-center p-4 text-muted">
						{searchQuery
							? "No formats match your search"
							: "No formats available"}
					</div>
				{/if}
>>>>>>> 8152f709
			</div>
		</div>
	{/if}
</div><|MERGE_RESOLUTION|>--- conflicted
+++ resolved
@@ -23,6 +23,7 @@
 		disabled,
 	}: Props = $props();
 	let open = $state(false);
+	let hover = $state(false);
 	let dropdown = $state<HTMLDivElement>();
 	let currentCategory = $state<string | null>();
 	let searchQuery = $state("");
@@ -191,23 +192,6 @@
 		}
 	};
 
-	const clickDropdown = () => {
-		open = !open;
-		if (open) {
-			setTimeout(() => {
-				if (dropdownMenu) {
-					const searchInput = dropdownMenu.querySelector(
-						"#format-search",
-					) as HTMLInputElement;
-					if (searchInput) {
-						searchInput.focus();
-						searchInput.select();
-					}
-				}
-			}, 0); // let dropdown open first
-		}
-	};
-
 	const onEnter = (event: KeyboardEvent) => {
 		if (event.key === "Enter") {
 			event.preventDefault();
@@ -267,11 +251,8 @@
 		class="relative flex items-center justify-center w-full font-display px-3 py-3.5 bg-button rounded-full overflow-hidden cursor-pointer focus:!outline-none
 		{disabled ? 'opacity-50 cursor-auto' : 'cursor-pointer'}"
 		onclick={() => clickDropdown()}
-<<<<<<< HEAD
 		onmouseenter={() => (hover = true)}
 		onmouseleave={() => (hover = false)}
-=======
->>>>>>> 8152f709
 		{disabled}
 	>
 		<!-- <p>{selected}</p> -->
@@ -328,11 +309,8 @@
 						class="flex-grow w-full !pl-11 !pr-3 rounded-lg bg-panel text-foreground"
 						bind:value={searchQuery}
 						oninput={handleSearch}
-<<<<<<< HEAD
+						onkeydown={onEnter}
 						onfocus={() => {}}
-=======
-						onkeydown={onEnter}
->>>>>>> 8152f709
 						id="format-search"
 						autocomplete="off"
 					/>
@@ -358,13 +336,8 @@
 			<div class="flex items-center justify-between">
 				{#each filteredData.categories as category}
 					<button
-<<<<<<< HEAD
-						class="flex-grow text-lg hover:text-muted/20 border-b-[1px] pb-2 capitalize {currentCategory ===
-						category
-=======
 						class="flex-grow text-lg hover:text-muted/20 border-b-[1px] pb-2 capitalize
                         {currentCategory === category
->>>>>>> 8152f709
 							? 'text-accent border-b-accent'
 							: 'border-b-separator text-muted'}"
 						onclick={() => selectCategory(category)}
@@ -375,25 +348,12 @@
 			</div>
 			<!-- available formats -->
 			<div class="max-h-80 overflow-y-auto grid grid-cols-3 gap-2 p-2">
-<<<<<<< HEAD
-				{#each filteredData.formats as format}
-					<button
-						class="w-full p-2 text-center rounded-xl
-                        {format === selected
-							? 'bg-accent text-black'
-							: 'hover:bg-panel'}
-						{format === from ? 'bg-separator' : ''}"
-						onclick={() => selectOption(format)}
-					>
-						{format}
-					</button>
-				{/each}
-=======
 				{#if filteredData.formats.length > 0}
 					{#each filteredData.formats as format}
 						<button
 							class="w-full p-2 text-center rounded-xl
-							{format === selected ? 'bg-accent text-black' : 'hover:bg-panel'}"
+							{format === selected ? 'bg-accent text-black' : 'hover:bg-panel'}
+						{format === from ? 'bg-separator' : ''}"
 							onclick={() => selectOption(format)}
 						>
 							{format}
@@ -406,7 +366,6 @@
 							: "No formats available"}
 					</div>
 				{/if}
->>>>>>> 8152f709
 			</div>
 		</div>
 	{/if}
