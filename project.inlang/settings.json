--- conflicted
+++ resolved
@@ -1,21 +1,12 @@
 {
-  "$schema": "https://inlang.com/schema/project-settings",
-  "baseLocale": "en",
-  "locales": [
-    "en",
-    "es",
-<<<<<<< HEAD
-    "fr",
-    "de"
-=======
-    "hr"
->>>>>>> 3686c881
-  ],
-  "modules": [
-    "https://cdn.jsdelivr.net/npm/@inlang/plugin-message-format@4/dist/index.js",
-    "https://cdn.jsdelivr.net/npm/@inlang/plugin-m-function-matcher@2/dist/index.js"
-  ],
-  "plugin.inlang.messageFormat": {
-    "pathPattern": "./messages/{locale}.json"
-  }
+	"$schema": "https://inlang.com/schema/project-settings",
+	"baseLocale": "en",
+	"locales": ["en", "es", "fr", "de", "hr"],
+	"modules": [
+		"https://cdn.jsdelivr.net/npm/@inlang/plugin-message-format@4/dist/index.js",
+		"https://cdn.jsdelivr.net/npm/@inlang/plugin-m-function-matcher@2/dist/index.js"
+	],
+	"plugin.inlang.messageFormat": {
+		"pathPattern": "./messages/{locale}.json"
+	}
 }